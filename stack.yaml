Catkin-ProjectName: ompl
Version: 0.10.2001843
Release-Tag: 1843

Depends: cmake,
<<<<<<< HEAD
    gtest,
=======
    test,
>>>>>>> 3c93fbba
    boost

Description: OMPL is a free sampling-based motion planning library.

Author: Kavraki Lab
Maintainer: Ioan Sucan <isucan@willowgarage.com>
Homepage: http://ompl.kavrakilab.org

Catkin-CopyrightType:  willowgarage
Catkin-DebRulesType: cmake<|MERGE_RESOLUTION|>--- conflicted
+++ resolved
@@ -3,11 +3,7 @@
 Release-Tag: 1843
 
 Depends: cmake,
-<<<<<<< HEAD
-    gtest,
-=======
     test,
->>>>>>> 3c93fbba
     boost
 
 Description: OMPL is a free sampling-based motion planning library.
