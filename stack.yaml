Catkin-ProjectName: ompl
<<<<<<< HEAD
Version: 0.10.0
=======
Version: 0.10.1
>>>>>>> 25254a6a

Depends: cmake,
    gtest,
    boost

Description: OMPL is a free sampling-based motion planning library.

Author: Kavraki Lab
Maintainer: Ioan Sucan <isucan@willowgarage.com>
Homepage: http://ompl.kavrakilab.org

Catkin-CopyrightType:  willowgarage
Catkin-DebRulesType: cmake<|MERGE_RESOLUTION|>--- conflicted
+++ resolved
@@ -1,9 +1,5 @@
 Catkin-ProjectName: ompl
-<<<<<<< HEAD
-Version: 0.10.0
-=======
 Version: 0.10.1
->>>>>>> 25254a6a
 
 Depends: cmake,
     gtest,
