--- conflicted
+++ resolved
@@ -118,11 +118,7 @@
         sampleUniform(state);
         return;
     }
-<<<<<<< HEAD
-    double x = rng_.gaussian01(), y = rng_.gaussian01(), z = rng_.gaussian01(),
-=======
     double x = rng_.gaussian(0, stdDev), y = rng_.gaussian(0, stdDev), z = rng_.gaussian(0, stdDev),
->>>>>>> 24f9cc29
         theta = std::sqrt(x*x + y*y + z*z);
     if (theta < std::numeric_limits<double>::epsilon())
         space_->copyState(state, mean);
